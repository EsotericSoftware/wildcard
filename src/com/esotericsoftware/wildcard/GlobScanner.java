--- conflicted
+++ resolved
@@ -1,305 +1,301 @@
-
-package com.esotericsoftware.wildcard;
-
-import java.io.File;
-import java.io.IOException;
-import java.util.ArrayList;
-import java.util.Iterator;
-import java.util.List;
-
-class GlobScanner {
-	private final File rootDir;
-	private final List<String> matches = new ArrayList(128);
-
-	public GlobScanner (File rootDir, List<String> includes, List<String> excludes, boolean ignoreCase) {
-		if (rootDir == null) throw new IllegalArgumentException("rootDir cannot be null.");
-		if (!rootDir.exists()) throw new IllegalArgumentException("Directory does not exist: " + rootDir);
-		if (!rootDir.isDirectory()) throw new IllegalArgumentException("File must be a directory: " + rootDir);
-		try {
-			rootDir = rootDir.getCanonicalFile();
-		} catch (IOException ex) {
-			throw new RuntimeException("OS error determining canonical path: " + rootDir, ex);
-		}
-		this.rootDir = rootDir;
-
-		if (includes == null) throw new IllegalArgumentException("includes cannot be null.");
-		if (excludes == null) throw new IllegalArgumentException("excludes cannot be null.");
-
-		if (includes.isEmpty()) includes.add("**");
-		List<Pattern> includePatterns = new ArrayList(includes.size());
-		for (String include : includes)
-			includePatterns.add(new Pattern(include, ignoreCase));
-
-		List<Pattern> allExcludePatterns = new ArrayList(excludes.size());
-		for (String exclude : excludes)
-			allExcludePatterns.add(new Pattern(exclude, ignoreCase));
-
-		scanDir(rootDir, includePatterns);
-
-		if (!allExcludePatterns.isEmpty()) {
-			// For each file, see if any exclude patterns match.
-			outerLoop:
-			//
-			for (Iterator matchIter = matches.iterator(); matchIter.hasNext();) {
-				String filePath = (String)matchIter.next();
-				List<Pattern> excludePatterns = new ArrayList(allExcludePatterns);
-				try {
-					// Shortcut for excludes that are "**/XXX", just check file name.
-					for (Iterator excludeIter = excludePatterns.iterator(); excludeIter.hasNext();) {
-						Pattern exclude = (Pattern)excludeIter.next();
-						if (exclude.values.length == 2 && exclude.values[0].equals("**")) {
-							exclude.incr();
-							String fileName = filePath.substring(filePath.lastIndexOf(File.separatorChar) + 1);
-							if (exclude.matchesFile(fileName)) {
-								matchIter.remove();
-								continue outerLoop;
-							}
-							excludeIter.remove();
-						}
-					}
-					// Get the file names after the root dir.
-					String[] fileNames = filePath.split("\\" + File.separator);
-					for (String fileName : fileNames) {
-						for (Iterator excludeIter = excludePatterns.iterator(); excludeIter.hasNext();) {
-							Pattern exclude = (Pattern)excludeIter.next();
-							if (!exclude.matchesFile(fileName)) {
-								excludeIter.remove();
-								continue;
-							}
-							exclude.incr(fileName);
-							if (exclude.wasFinalMatch()) {
-								// Exclude pattern matched.
-								matchIter.remove();
-								continue outerLoop;
-							}
-						}
-						// Stop processing the file if none of the exclude patterns matched.
-						if (excludePatterns.isEmpty()) continue outerLoop;
-					}
-				} finally {
-					for (Pattern exclude : allExcludePatterns)
-						exclude.reset();
-				}
-			}
-		}
-	}
-
-	private void scanDir (File dir, List<Pattern> includes) {
-		if (!dir.canRead()) return;
-
-		// See if patterns are specific enough to avoid scanning every file in the directory.
-		boolean scanAll = false;
-		for (Pattern include : includes) {
-			if (include.value.indexOf('*') != -1 || include.value.indexOf('?') != -1) {
-				scanAll = true;
-				break;
-			}
-		}
-
-		if (!scanAll) {
-			// If not scanning all the files, we know exactly which ones to include.
-			List matchingIncludes = new ArrayList(1);
-			for (Pattern include : includes) {
-				if (matchingIncludes.isEmpty())
-					matchingIncludes.add(include);
-				else
-					matchingIncludes.set(0, include);
-				process(dir, include.value, matchingIncludes);
-			}
-		} else {
-			// Scan every file.
-			String[] fileNames = dir.list();
-			if (fileNames == null) return;
-			for (String fileName : fileNames) {
-				// Get all include patterns that match.
-				List<Pattern> matchingIncludes = new ArrayList(includes.size());
-				for (Pattern include : includes)
-					if (include.matchesFile(fileName)) matchingIncludes.add(include);
-				if (matchingIncludes.isEmpty()) continue;
-				process(dir, fileName, matchingIncludes);
-			}
-		}
-	}
-
-	private void process (File dir, String fileName, List<Pattern> matchingIncludes) {
-		// Increment patterns that need to move to the next token.
-		boolean isFinalMatch = false;
-		List<Pattern> incrementedPatterns = new ArrayList();
-		for (Iterator iter = matchingIncludes.iterator(); iter.hasNext();) {
-			Pattern include = (Pattern)iter.next();
-			if (include.incr(fileName)) {
-				incrementedPatterns.add(include);
-				if (include.isExhausted()) iter.remove();
-			}
-			if (include.wasFinalMatch()) isFinalMatch = true;
-		}
-
-		File file = new File(dir, fileName);
-		if (isFinalMatch) {
-			int length = rootDir.getPath().length();
-			if (!rootDir.getPath().endsWith(File.separator)) length++; // Lose starting slash.
-			matches.add(file.getPath().substring(length));
-		}
-		if (!matchingIncludes.isEmpty() && file.isDirectory()) scanDir(file, matchingIncludes);
-
-		// Decrement patterns.
-		for (Pattern include : incrementedPatterns)
-			include.decr();
-	}
-
-	public List<String> matches () {
-		return matches;
-	}
-
-	public File rootDir () {
-		return rootDir;
-	}
-
-	static class Pattern {
-		String value;
-		boolean ignoreCase;
-		final String[] values;
-
-		private int index;
-
-		Pattern (String pattern, boolean ignoreCase) {
-			this.ignoreCase = ignoreCase;
-
-			pattern = pattern.replace('\\', '/');
-			pattern = pattern.replaceAll("\\*\\*(?=[^/])", "**/*");
-			pattern = pattern.replaceAll("(?<=[^/])\\*\\*", "*/**");
-			if (ignoreCase) pattern = pattern.toLowerCase();
-
-			values = pattern.split("/");
-			value = values[0];
-		}
-
-<<<<<<< HEAD
-		boolean matchesPath (String path) {
-			reset();
-			String[] files = path.split("[\\\\/]");
-			for (int i = 0, n = files.length; i < n; i++) {
-				String file = files[i];
-				if (i > 0 && isExhausted()) return false;
-				if (!matchesFile(file)) return false;
-				if (!incr(file) && isExhausted()) return true;
-			}
-			return wasFinalMatch();
-		}
-
-		boolean matchesFile (String fileName) {
-=======
-		boolean matches (String fileName) {
-			String value = this.value;
->>>>>>> 7f868a28
-			if (value.equals("**")) return true;
-
-			if (ignoreCase) fileName = fileName.toLowerCase();
-
-			// Shortcut if no wildcards.
-			if (value.indexOf('*') == -1 && value.indexOf('?') == -1) return fileName.equals(value);
-
-			int i = 0, j = 0, fileNameLength = fileName.length(), valueLength = value.length();
-			while (i < fileNameLength && j < valueLength) {
-				char c = value.charAt(j);
-				if (c == '*') break;
-				if (c != '?' && c != fileName.charAt(i)) return false;
-				i++;
-				j++;
-			}
-
-			// If reached end of pattern without finding a * wildcard, the match has to fail if not same length.
-			if (j == valueLength) return fileNameLength == valueLength;
-
-			int cp = 0;
-			int mp = 0;
-			while (i < fileNameLength) {
-				if (j < valueLength) {
-					char c = value.charAt(j);
-					if (c == '*') {
-						if (j++ >= valueLength) return true;
-						mp = j;
-						cp = i + 1;
-						continue;
-					}
-					if (c == '?' || c == fileName.charAt(i)) {
-						j++;
-						i++;
-						continue;
-					}
-				}
-				j = mp;
-				i = cp++;
-			}
-
-			// Handle trailing asterisks.
-			while (j < valueLength && value.charAt(j) == '*')
-				j++;
-
-			return j >= valueLength;
-		}
-
-		String nextValue () {
-			if (index + 1 == values.length) return null;
-			return values[index + 1];
-		}
-
-		boolean incr (String fileName) {
-			if (value.equals("**")) {
-				if (index == values.length - 1) return false;
-				incr();
-				if (matchesFile(fileName))
-					incr();
-				else {
-					decr();
-					return false;
-				}
-			} else
-				incr();
-			return true;
-		}
-
-		void incr () {
-			index++;
-			if (index >= values.length)
-				value = null;
-			else
-				value = values[index];
-		}
-
-		void decr () {
-			index--;
-			if (index > 0 && values[index - 1].equals("**")) index--;
-			value = values[index];
-		}
-
-		void reset () {
-			index = 0;
-			value = values[0];
-		}
-
-		boolean isExhausted () {
-			return index >= values.length;
-		}
-
-		boolean isLast () {
-			return index >= values.length - 1;
-		}
-
-		boolean wasFinalMatch () {
-			return isExhausted() || (isLast() && value.equals("**"));
-		}
-	}
-
-	public static void main (String[] args) {
-		List<String> includes = new ArrayList();
-		includes.add("src/**.java");
-		List<String> excludes = new ArrayList();
-		long start = System.nanoTime();
-		List<String> files = new GlobScanner(new File("."), includes, excludes, false).matches();
-		long end = System.nanoTime();
-		System.out.println(files.toString().replaceAll(", ", "\n").replaceAll("[\\[\\]]", ""));
-		System.out.println((end - start) / 1000000f);
-		System.out.println(files);
-	}
-}
+
+package com.esotericsoftware.wildcard;
+
+import java.io.File;
+import java.io.IOException;
+import java.util.ArrayList;
+import java.util.Iterator;
+import java.util.List;
+
+class GlobScanner {
+	private final File rootDir;
+	private final List<String> matches = new ArrayList(128);
+
+	public GlobScanner (File rootDir, List<String> includes, List<String> excludes, boolean ignoreCase) {
+		if (rootDir == null) throw new IllegalArgumentException("rootDir cannot be null.");
+		if (!rootDir.exists()) throw new IllegalArgumentException("Directory does not exist: " + rootDir);
+		if (!rootDir.isDirectory()) throw new IllegalArgumentException("File must be a directory: " + rootDir);
+		try {
+			rootDir = rootDir.getCanonicalFile();
+		} catch (IOException ex) {
+			throw new RuntimeException("OS error determining canonical path: " + rootDir, ex);
+		}
+		this.rootDir = rootDir;
+
+		if (includes == null) throw new IllegalArgumentException("includes cannot be null.");
+		if (excludes == null) throw new IllegalArgumentException("excludes cannot be null.");
+
+		if (includes.isEmpty()) includes.add("**");
+		List<Pattern> includePatterns = new ArrayList(includes.size());
+		for (String include : includes)
+			includePatterns.add(new Pattern(include, ignoreCase));
+
+		List<Pattern> allExcludePatterns = new ArrayList(excludes.size());
+		for (String exclude : excludes)
+			allExcludePatterns.add(new Pattern(exclude, ignoreCase));
+
+		scanDir(rootDir, includePatterns);
+
+		if (!allExcludePatterns.isEmpty()) {
+			// For each file, see if any exclude patterns match.
+			outerLoop:
+			//
+			for (Iterator matchIter = matches.iterator(); matchIter.hasNext();) {
+				String filePath = (String)matchIter.next();
+				List<Pattern> excludePatterns = new ArrayList(allExcludePatterns);
+				try {
+					// Shortcut for excludes that are "**/XXX", just check file name.
+					for (Iterator excludeIter = excludePatterns.iterator(); excludeIter.hasNext();) {
+						Pattern exclude = (Pattern)excludeIter.next();
+						if (exclude.values.length == 2 && exclude.values[0].equals("**")) {
+							exclude.incr();
+							String fileName = filePath.substring(filePath.lastIndexOf(File.separatorChar) + 1);
+							if (exclude.matchesFile(fileName)) {
+								matchIter.remove();
+								continue outerLoop;
+							}
+							excludeIter.remove();
+						}
+					}
+					// Get the file names after the root dir.
+					String[] fileNames = filePath.split("\\" + File.separator);
+					for (String fileName : fileNames) {
+						for (Iterator excludeIter = excludePatterns.iterator(); excludeIter.hasNext();) {
+							Pattern exclude = (Pattern)excludeIter.next();
+							if (!exclude.matchesFile(fileName)) {
+								excludeIter.remove();
+								continue;
+							}
+							exclude.incr(fileName);
+							if (exclude.wasFinalMatch()) {
+								// Exclude pattern matched.
+								matchIter.remove();
+								continue outerLoop;
+							}
+						}
+						// Stop processing the file if none of the exclude patterns matched.
+						if (excludePatterns.isEmpty()) continue outerLoop;
+					}
+				} finally {
+					for (Pattern exclude : allExcludePatterns)
+						exclude.reset();
+				}
+			}
+		}
+	}
+
+	private void scanDir (File dir, List<Pattern> includes) {
+		if (!dir.canRead()) return;
+
+		// See if patterns are specific enough to avoid scanning every file in the directory.
+		boolean scanAll = false;
+		for (Pattern include : includes) {
+			if (include.value.indexOf('*') != -1 || include.value.indexOf('?') != -1) {
+				scanAll = true;
+				break;
+			}
+		}
+
+		if (!scanAll) {
+			// If not scanning all the files, we know exactly which ones to include.
+			List matchingIncludes = new ArrayList(1);
+			for (Pattern include : includes) {
+				if (matchingIncludes.isEmpty())
+					matchingIncludes.add(include);
+				else
+					matchingIncludes.set(0, include);
+				process(dir, include.value, matchingIncludes);
+			}
+		} else {
+			// Scan every file.
+			String[] fileNames = dir.list();
+			if (fileNames == null) return;
+			for (String fileName : fileNames) {
+				// Get all include patterns that match.
+				List<Pattern> matchingIncludes = new ArrayList(includes.size());
+				for (Pattern include : includes)
+					if (include.matchesFile(fileName)) matchingIncludes.add(include);
+				if (matchingIncludes.isEmpty()) continue;
+				process(dir, fileName, matchingIncludes);
+			}
+		}
+	}
+
+	private void process (File dir, String fileName, List<Pattern> matchingIncludes) {
+		// Increment patterns that need to move to the next token.
+		boolean isFinalMatch = false;
+		List<Pattern> incrementedPatterns = new ArrayList();
+		for (Iterator iter = matchingIncludes.iterator(); iter.hasNext();) {
+			Pattern include = (Pattern)iter.next();
+			if (include.incr(fileName)) {
+				incrementedPatterns.add(include);
+				if (include.isExhausted()) iter.remove();
+			}
+			if (include.wasFinalMatch()) isFinalMatch = true;
+		}
+
+		File file = new File(dir, fileName);
+		if (isFinalMatch) {
+			int length = rootDir.getPath().length();
+			if (!rootDir.getPath().endsWith(File.separator)) length++; // Lose starting slash.
+			matches.add(file.getPath().substring(length));
+		}
+		if (!matchingIncludes.isEmpty() && file.isDirectory()) scanDir(file, matchingIncludes);
+
+		// Decrement patterns.
+		for (Pattern include : incrementedPatterns)
+			include.decr();
+	}
+
+	public List<String> matches () {
+		return matches;
+	}
+
+	public File rootDir () {
+		return rootDir;
+	}
+
+	static class Pattern {
+		String value;
+		boolean ignoreCase;
+		final String[] values;
+
+		private int index;
+
+		Pattern (String pattern, boolean ignoreCase) {
+			this.ignoreCase = ignoreCase;
+
+			pattern = pattern.replace('\\', '/');
+			pattern = pattern.replaceAll("\\*\\*(?=[^/])", "**/*");
+			pattern = pattern.replaceAll("(?<=[^/])\\*\\*", "*/**");
+			if (ignoreCase) pattern = pattern.toLowerCase();
+
+			values = pattern.split("/");
+			value = values[0];
+		}
+
+		boolean matchesPath (String path) {
+			reset();
+			String[] files = path.split("[\\\\/]");
+			for (int i = 0, n = files.length; i < n; i++) {
+				String file = files[i];
+				if (i > 0 && isExhausted()) return false;
+				if (!matchesFile(file)) return false;
+				if (!incr(file) && isExhausted()) return true;
+			}
+			return wasFinalMatch();
+		}
+
+		boolean matchesFile (String fileName) {
+			String value = this.value;
+			if (value.equals("**")) return true;
+
+			if (ignoreCase) fileName = fileName.toLowerCase();
+
+			// Shortcut if no wildcards.
+			if (value.indexOf('*') == -1 && value.indexOf('?') == -1) return fileName.equals(value);
+
+			int i = 0, j = 0, fileNameLength = fileName.length(), valueLength = value.length();
+			while (i < fileNameLength && j < valueLength) {
+				char c = value.charAt(j);
+				if (c == '*') break;
+				if (c != '?' && c != fileName.charAt(i)) return false;
+				i++;
+				j++;
+			}
+
+			// If reached end of pattern without finding a * wildcard, the match has to fail if not same length.
+			if (j == valueLength) return fileNameLength == valueLength;
+
+			int cp = 0;
+			int mp = 0;
+			while (i < fileNameLength) {
+				if (j < valueLength) {
+					char c = value.charAt(j);
+					if (c == '*') {
+						if (j++ >= valueLength) return true;
+						mp = j;
+						cp = i + 1;
+						continue;
+					}
+					if (c == '?' || c == fileName.charAt(i)) {
+						j++;
+						i++;
+						continue;
+					}
+				}
+				j = mp;
+				i = cp++;
+			}
+
+			// Handle trailing asterisks.
+			while (j < valueLength && value.charAt(j) == '*')
+				j++;
+
+			return j >= valueLength;
+		}
+
+		String nextValue () {
+			if (index + 1 == values.length) return null;
+			return values[index + 1];
+		}
+
+		boolean incr (String fileName) {
+			if (value.equals("**")) {
+				if (index == values.length - 1) return false;
+				incr();
+				if (matchesFile(fileName))
+					incr();
+				else {
+					decr();
+					return false;
+				}
+			} else
+				incr();
+			return true;
+		}
+
+		void incr () {
+			index++;
+			if (index >= values.length)
+				value = null;
+			else
+				value = values[index];
+		}
+
+		void decr () {
+			index--;
+			if (index > 0 && values[index - 1].equals("**")) index--;
+			value = values[index];
+		}
+
+		void reset () {
+			index = 0;
+			value = values[0];
+		}
+
+		boolean isExhausted () {
+			return index >= values.length;
+		}
+
+		boolean isLast () {
+			return index >= values.length - 1;
+		}
+
+		boolean wasFinalMatch () {
+			return isExhausted() || (isLast() && value.equals("**"));
+		}
+	}
+
+	public static void main (String[] args) {
+		List<String> includes = new ArrayList();
+		includes.add("src/**.java");
+		List<String> excludes = new ArrayList();
+		long start = System.nanoTime();
+		List<String> files = new GlobScanner(new File("."), includes, excludes, false).matches();
+		long end = System.nanoTime();
+		System.out.println(files.toString().replaceAll(", ", "\n").replaceAll("[\\[\\]]", ""));
+		System.out.println((end - start) / 1000000f);
+		System.out.println(files);
+	}
+}